#!/usr/bin/env python

"""The setup script."""

import io
from os import path as op
from setuptools import setup, find_packages

with open("README.md") as readme_file:
    readme = readme_file.read()

here = op.abspath(op.dirname(__file__))

# get the dependencies and installs
with io.open(op.join(here, "requirements.txt"), encoding="utf-8") as f:
    all_reqs = f.read().split("\n")

install_requires = [x.strip() for x in all_reqs if "git+" not in x]
dependency_links = [x.strip().replace("git+", "") for x in all_reqs if "git+" not in x]

extras_requires = {
    "all": ["groundingdino-py"],
}

requirements = []

setup_requirements = []

test_requirements = []

setup(
    author="Qiusheng Wu",
    author_email="giswqs@gmail.com",
    python_requires=">=3.8",
    classifiers=[
        "Intended Audience :: Developers",
        "License :: OSI Approved :: MIT License",
        "Natural Language :: English",
        "Programming Language :: Python :: 3",
        "Programming Language :: Python :: 3.8",
        "Programming Language :: Python :: 3.9",
        "Programming Language :: Python :: 3.10",
        "Programming Language :: Python :: 3.11",
    ],
    description="Meta AI' Segment Anything Model (SAM) for Geospatial Data",
    install_requires=install_requires,
    extras_require=extras_requires,
    dependency_links=dependency_links,
    license="MIT license",
    long_description=readme,
    long_description_content_type="text/markdown",
    include_package_data=True,
    keywords="samgeo",
    name="segment-geospatial",
    packages=find_packages(include=["samgeo", "samgeo.*"]),
    setup_requires=setup_requirements,
    test_suite="tests",
    tests_require=test_requirements,
    url="https://github.com/opengeos/segment-geospatial",
<<<<<<< HEAD
    version='0.10.3',
=======
    version="0.10.6",
>>>>>>> aa97a842
    zip_safe=False,
)<|MERGE_RESOLUTION|>--- conflicted
+++ resolved
@@ -57,10 +57,6 @@
     test_suite="tests",
     tests_require=test_requirements,
     url="https://github.com/opengeos/segment-geospatial",
-<<<<<<< HEAD
-    version='0.10.3',
-=======
     version="0.10.6",
->>>>>>> aa97a842
     zip_safe=False,
 )